--- conflicted
+++ resolved
@@ -99,13 +99,8 @@
     match *expr {
         Empty => Ok(Just(vec![]).sboxed()),
         Literal { ref chars, casei: false } =>
-<<<<<<< HEAD
-            Ok(Just(chars.iter().map(|&c| c).collect::<String>()
+            Ok(Just(chars.iter().cloned().collect::<String>()
                          .into_bytes()).sboxed()),
-=======
-            Ok(Just(chars.iter().cloned().collect::<String>()
-                         .into_bytes()).boxed()),
->>>>>>> fe694df1
         Literal { ref chars, casei: true } => {
             let chars = chars.to_owned();
             Ok(bits::bitset::between(0, chars.len())
@@ -129,11 +124,7 @@
                          .collect::<Vec<_>>()).sboxed())
         },
 
-<<<<<<< HEAD
-        AnyChar => Ok(char::ANY.sboxed().prop_map(|c| to_bytes(c)).sboxed()),
-=======
-        AnyChar => Ok(char::ANY.boxed().prop_map(to_bytes).boxed()),
->>>>>>> fe694df1
+        AnyChar => Ok(char::ANY.prop_map(to_bytes).sboxed()),
         AnyCharNoNL => {
             static NONL_RANGES: &[(char,char)] = &[
                 ('\x00', '\x09'),
@@ -147,11 +138,7 @@
                 ('\x0B', ::std::char::MAX),
             ];
             Ok(char::ranges(Cow::Borrowed(NONL_RANGES))
-<<<<<<< HEAD
-               .prop_map(|c| to_bytes(c)).sboxed())
-=======
-               .prop_map(to_bytes).boxed())
->>>>>>> fe694df1
+               .prop_map(to_bytes).sboxed())
         },
         AnyByte => Ok(num::u8::ANY.prop_map(|b| vec![b]).sboxed()),
         AnyByteNoNL => Ok((0xBu8..).sboxed()
