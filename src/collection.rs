--- conflicted
+++ resolved
@@ -10,40 +10,13 @@
 //! Strategies for generating `std::collections` of values.
 
 use core::cmp::Ord;
-<<<<<<< HEAD
 use core::hash::Hash;
 use core::ops::{Add, Range, RangeTo};
 
-use std_facade::{
-    fmt,
-    Vec, VecDeque, BinaryHeap, BTreeMap, BTreeSet, LinkedList, HashMap, HashSet
-};
-=======
-use core::fmt;
+use std_facade::{fmt, Vec, VecDeque, BinaryHeap, BTreeMap, BTreeSet, LinkedList};
+
 #[cfg(feature = "std")]
-use core::hash::Hash;
-use core::ops::{Add, Range, RangeTo};
-
-#[cfg(all(feature = "alloc", not(feature="std")))]
-use alloc::vec::Vec;
-#[cfg(feature = "std")]
-use std::vec::Vec;
-
-#[cfg(all(feature = "alloc", not(feature="std")))]
-use alloc::vec_deque::VecDeque;
-#[cfg(feature = "std")]
-use std::collections::VecDeque;
-
-#[cfg(all(feature = "alloc", not(feature="std")))]
-use alloc::{BinaryHeap, BTreeMap, BTreeSet, LinkedList};
-#[cfg(feature = "std")]
-use std::collections::{BinaryHeap, BTreeMap, BTreeSet, LinkedList};
-
-//#[cfg(all(feature = "alloc", not(feature="std")))]
-//use hashmap_core::{HashMap, HashSet};
-#[cfg(feature = "std")]
-use std::collections::{HashMap, HashSet};
->>>>>>> 8822c5a0
+use std_facade::{HashMap, HashSet};
 
 use bit_set::BitSet;
 
