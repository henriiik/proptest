--- conflicted
+++ resolved
@@ -74,12 +74,8 @@
                 }
             }
         }
-<<<<<<< HEAD
 
         result
-=======
-        FALLBACK_DEFAULT_CASES
->>>>>>> 13bd0dbf
     };
 }
 
