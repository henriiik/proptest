--- conflicted
+++ resolved
@@ -170,11 +170,7 @@
             // Determine the other index to be swapped, then skip the swap if
             // it is too far. This ordering is critical, as it ensures that we
             // generate the same sequence of random numbers every time.
-<<<<<<< HEAD
-            let end_index = rng.gen_range(start_index + 1 .. len);
-=======
-            let end_index = rng.gen_range(start_index, len);
->>>>>>> be67c4af
+            let end_index = rng.gen_range(start_index .. len);
             if end_index - start_index <= max_swap {
                 value.shuffle_swap(start_index, end_index);
             }
